--- conflicted
+++ resolved
@@ -67,16 +67,11 @@
 -- Lion SOC --
 --------------
 {-# NOINLINE lion #-}
-<<<<<<< HEAD
 lion :: HiddenClockResetEnable dom => Signal dom Bit -> FromSoc dom
 lion rxIn = FromSoc
   { rgbOut = fromRgb
   , txOut  = tx
   }
-=======
-lion :: HiddenClockResetEnable dom => Signal dom Rgb
-lion = rgb $ toMem fromCore
->>>>>>> ebe34621
   where
     config = defaultCoreConfig{ pipeConfig = defaultPipeConfig{ startPC = 0x400 } }
     fromBios       = bios      fromBus
@@ -92,17 +87,11 @@
 -- Top Entity --
 ----------------
 {-# NOINLINE topEntity #-}
-<<<<<<< HEAD
 topEntity 
-  :: "clk"     ::: Clock Lattice12Mhz 
-  -> "uart_rx" ::: Signal Lattice12Mhz Bit
+  :: "uart_rx" ::: Signal Lattice12Mhz Bit
   -> FromSoc Lattice12Mhz
-topEntity clk = withClockResetEnable clk latticeRst enableGen lion
-=======
-topEntity :: "led" ::: Signal Lattice12Mhz Rgb
 topEntity = withClockResetEnable clk latticeRst enableGen lion
   where
     clk = hf12Mhz (pure True :: Signal System Bool)
                   (pure True :: Signal System Bool)
->>>>>>> ebe34621
 makeTopEntityWithName 'topEntity "Soc"