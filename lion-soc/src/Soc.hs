--- conflicted
+++ resolved
@@ -17,7 +17,6 @@
 import Ice40.Clock
 import Ice40.Rgb
 import Ice40.Led
-<<<<<<< HEAD
 import Lion.Core (FromCore(..), defaultPipeConfig, core)
 import Bus  ( mkBus, Bus(Bios, Led) )
 import Uart ( uart )
@@ -26,9 +25,6 @@
   { rgbOut :: "led"     ::: Signal dom Rgb
   , txOut  :: "uart_tx" ::: Signal dom Bit
   }
-=======
-import Lion.Core
->>>>>>> e2e2d129
 
 ---------
 -- RGB --
@@ -79,21 +75,15 @@
   , txOut  = tx
   }
   where
-<<<<<<< HEAD
     fromBios = bios fromCore
     fromRgb  = rgb  fromCore 
     (tx, fromUart) = uart fromCore rxIn
-    fromCore = fmap (mkBus =<<) $ toMem $ core defaultPipeConfig $ 
+    fromCore = toMem $ core defaultCoreConfig $ 
       fmap (fromMaybe 0 . getFirst . fold) $ sequenceA $
            fromBios
         :> fromUart
         :> Nil 
 
-=======
-    fromCore = core defaultCoreConfig fromBios
-    fromBios = bios $ toMem fromCore
-    
->>>>>>> e2e2d129
 ----------------
 -- Top Entity --
 ----------------
