--- conflicted
+++ resolved
@@ -29,16 +29,6 @@
 ---------
 type Rgb = ("red" ::: Bit, "green" ::: Bit, "blue" ::: Bit)
 
-<<<<<<< HEAD
-rgb :: HiddenClock dom => Signal dom ToLed -> Signal dom Rgb
-rgb toLed = rgbPrim "0b0" "0b111111" "0b111111" "0b111111" (pure 1) (pure 1) r g b
-  where
-    (r, g, b, _) = led (pure 1) 
-                       (ledWrite   <$> toLed) 
-                       (ledAddress <$> toLed) 
-                       (ledEnable  <$> toLed) 
-                       (pure True)
-=======
 rgb :: HiddenClock dom => Signal dom Bus -> Signal dom Rgb
 rgb mem = rgbPrim "0b0" "0b111111" "0b111111" "0b111111" (pure 1) (pure 1) r g b
   where
@@ -46,18 +36,13 @@
     (wr, addr, en) = unbundle $ mem <&> \case
       Led a d -> (d, a, True )
       _              -> (0, 0, False)
->>>>>>> 479b92d2
 
 ----------
 -- ROM --
 ----------
 bios
   :: HiddenClockResetEnable dom
-<<<<<<< HEAD
-  => Signal dom (Unsigned 8)
-=======
   => Signal dom Bus
->>>>>>> 479b92d2
   -> Signal dom (BitVector 32)
 bios addr = concat4 <$> b3 <*> b2 <*> b1 <*> b0
   where
@@ -65,12 +50,9 @@
     b2 = romFilePow2 "_build/bios/bios.rom2" addr
     b1 = romFilePow2 "_build/bios/bios.rom1" addr
     b0 = romFilePow2 "_build/bios/bios.rom0" addr
-<<<<<<< HEAD
-=======
     addr = mem <&> \case
       (Rom a) -> a
       _       -> 0
->>>>>>> 479b92d2
 
 concat4
   :: KnownNat n
@@ -92,21 +74,13 @@
   }
   where
     config = defaultCoreConfig{ pipeConfig = defaultPipeConfig{ startPC = 0x400 } }
-<<<<<<< HEAD
-    fromSpram      = spram   $ spramMap <$> fromCore
-    fromBios       = bios    $ romMap   <$> fromCore
-    fromRgb        = rgb     $ ledMap   <$> register Nothing fromCore
-    (tx, fromUart) = uart rx $ uartMap  <$> register Nothing fromCore
-    fromCore = toMem $ core config $
-      busMapOut <$> register (Just (ToMem InstrMem 0 0 Nothing)) fromCore
-                <*> fromSpram
-=======
+    fromSpram      = spram busIn
     fromBios       = bios      busIn
     fromRgb        = rgb $ register (Rom 0) busIn
     (tx, fromUart) = uart rxIn busIn
     busIn = fmap busMapIn $ toMem $ core config $ 
       busMapOut <$> register (Rom 0) busIn
->>>>>>> 479b92d2
+                <*> fromSpram
                 <*> fromBios 
                 <*> fromUart
 
