{-|
Module      : Soc
Description : Lion SoC on the VELDT
Copyright   : (c) David Cox, 2021
License     : BSD-3-Clause
Maintainer  : standardsemiconductor@gmail.com
-}

module Soc where

import Clash.Prelude
import Clash.Annotations.TH
import Data.Functor ( (<&>) )
import Ice40.Clock
import Ice40.Osc ( hf12Mhz )
import Ice40.Rgb
import Ice40.Led
import Lion.Core
import Bus   ( busMapIn, busMapOut, Bus(Rom, Led) )
import Uart  ( uart )
import Spram ( spram )

data FromSoc dom = FromSoc
  { rgbOut :: "led"     ::: Signal dom Rgb
  , txOut  :: "uart_tx" ::: Signal dom Bit
  }

---------
-- RGB --
---------
type Rgb = ("red" ::: Bit, "green" ::: Bit, "blue" ::: Bit)

rgb :: HiddenClock dom => Signal dom ToMem -> Signal dom Rgb
rgb mem = rgbPrim "0b0" "0b111111" "0b111111" "0b111111" (pure 1) (pure 1) r g b
  where
    (r, g, b, _) = led (pure 1) wr addr en (pure True)
    (wr, addr, en) = unbundle $ mem <&> \case
<<<<<<< HEAD
      ToMem _ 0 $(bitPattern "..11") (Just d) -> (slice d7 d0 d, slice d11 d8 d, True)
      _ -> (0, 0, False)
=======
      Led a d -> (d, a, True )
      _       -> (0, 0, False)
>>>>>>> c4f76ab2

----------
-- ROM --
----------
bios
  :: HiddenClockResetEnable dom
  => Signal dom ToMem
  -> Signal dom (BitVector 32)
bios mem = concat4 <$> b3 <*> b2 <*> b1 <*> b0
  where
    b3 = romFilePow2 "_build/bios/bios.rom3" addr
    b2 = romFilePow2 "_build/bios/bios.rom2" addr
    b1 = romFilePow2 "_build/bios/bios.rom1" addr
    b0 = romFilePow2 "_build/bios/bios.rom0" addr
    addr = mem <&> \case
      (ToMem _ a _ _) -> unpack $ slice d7 d0 $ a `shiftR` 2
      _               -> 0

concat4
  :: KnownNat n
  => BitVector n
  -> BitVector n
  -> BitVector n
  -> BitVector n
  -> BitVector (4 * n)
concat4 b3 b2 b1 b0 = b3 ++# b2 ++# b1 ++# b0

--------------
-- Lion SOC --
--------------
{-# NOINLINE lion #-}
lion :: HiddenClockResetEnable dom => Signal dom Bit -> FromSoc dom
lion rx = FromSoc
  { rgbOut = fromRgb
  , txOut  = tx
  }
  where
    config = defaultCoreConfig{ pipeConfig = defaultPipeConfig{ startPC = 0x400 } }
    fromSpram      = spram fromCore
    fromBios       = bios fromCore
    fromRgb        = rgb $ register defaultMem fromCore
    (tx, fromUart) = uart rx fromCore
    defaultMem = ToMem InstrMem 0 0 Nothing
    fromCore = fmap (fromMaybe defaultMem) $ toMem $ core config $ 
      busMapOut <$> register 0 (memAddress <$> fromCore)
                <*> fromSpram
                <*> fromBios 
                <*> fromUart

----------------
-- Top Entity --
----------------
{-# NOINLINE topEntity #-}
topEntity :: "uart_rx" ::: Signal Lattice12Mhz Bit -> FromSoc Lattice12Mhz
topEntity = withClockResetEnable clk latticeRst enableGen lion
  where
    clk = hf12Mhz (pure True :: Signal System Bool)
                  (pure True :: Signal System Bool)
makeTopEntityWithName 'topEntity "Soc"<|MERGE_RESOLUTION|>--- conflicted
+++ resolved
@@ -30,25 +30,20 @@
 ---------
 type Rgb = ("red" ::: Bit, "green" ::: Bit, "blue" ::: Bit)
 
-rgb :: HiddenClock dom => Signal dom ToMem -> Signal dom Rgb
+rgb :: HiddenClock dom => Signal dom Bus -> Signal dom Rgb
 rgb mem = rgbPrim "0b0" "0b111111" "0b111111" "0b111111" (pure 1) (pure 1) r g b
   where
     (r, g, b, _) = led (pure 1) wr addr en (pure True)
     (wr, addr, en) = unbundle $ mem <&> \case
-<<<<<<< HEAD
-      ToMem _ 0 $(bitPattern "..11") (Just d) -> (slice d7 d0 d, slice d11 d8 d, True)
-      _ -> (0, 0, False)
-=======
       Led a d -> (d, a, True )
       _       -> (0, 0, False)
->>>>>>> c4f76ab2
 
 ----------
 -- ROM --
 ----------
 bios
   :: HiddenClockResetEnable dom
-  => Signal dom ToMem
+  => Signal dom Bus
   -> Signal dom (BitVector 32)
 bios mem = concat4 <$> b3 <*> b2 <*> b1 <*> b0
   where
@@ -57,8 +52,8 @@
     b1 = romFilePow2 "_build/bios/bios.rom1" addr
     b0 = romFilePow2 "_build/bios/bios.rom0" addr
     addr = mem <&> \case
-      (ToMem _ a _ _) -> unpack $ slice d7 d0 $ a `shiftR` 2
-      _               -> 0
+      (Rom a) -> unpack $ slice d7 d0 $ a `shiftR` 2
+      _       -> 0
 
 concat4
   :: KnownNat n
@@ -80,13 +75,12 @@
   }
   where
     config = defaultCoreConfig{ pipeConfig = defaultPipeConfig{ startPC = 0x400 } }
-    fromSpram      = spram fromCore
-    fromBios       = bios fromCore
-    fromRgb        = rgb $ register defaultMem fromCore
-    (tx, fromUart) = uart rx fromCore
-    defaultMem = ToMem InstrMem 0 0 Nothing
-    fromCore = fmap (fromMaybe defaultMem) $ toMem $ core config $ 
-      busMapOut <$> register 0 (memAddress <$> fromCore)
+    fromSpram      = spram busIn
+    fromBios       = bios busIn
+    fromRgb        = rgb $ register (Rom 0) busIn
+    (tx, fromUart) = uart rx busIn
+    busIn = fmap busMapIn $ toMem $ core config $ 
+      busMapOut <$> register (Rom 0) busIn
                 <*> fromSpram
                 <*> fromBios 
                 <*> fromUart
