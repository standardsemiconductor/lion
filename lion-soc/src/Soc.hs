{-|
Module      : Soc
Description : Lion SoC on the VELDT
Copyright   : (c) David Cox, 2021
License     : BSD-3-Clause
Maintainer  : standardsemiconductor@gmail.com
-}

module Soc where

import Clash.Prelude
import Clash.Annotations.TH
import Data.Functor ( (<&>) )
import Ice40.Clock
import Ice40.Osc ( hf12Mhz )
import Ice40.Rgb
import Ice40.Led
import Lion.Core
<<<<<<< HEAD
import Bus  ( busMapIn, busMapOut, Bus(Rom, Led))
--import Uart ( uart )

data FromSoc dom = FromSoc
  { rgbOut :: "led"     ::: Signal dom Rgb
  , txOut  :: "uart_tx" ::: Signal dom Bit
  }
=======
import Bus
>>>>>>> e172feb8

---------
-- RGB --
---------
type Rgb = ("red" ::: Bit, "green" ::: Bit, "blue" ::: Bit)

rgb :: HiddenClock dom => Signal dom (Maybe Bus) -> Signal dom Rgb
rgb mem = rgbPrim "0b0" "0b111111" "0b111111" "0b111111" (pure 1) (pure 1) r g b
  where
<<<<<<< HEAD
=======
    (wr, addr, en) = unbundle $ mem <&> \case
      Just (Led a d) -> (d, a, True)
      _              -> (0, 0, False)
>>>>>>> e172feb8
    (r, g, b, _) = led (pure 1) wr addr en (pure True)
    (wr, addr, en) = unbundle $ mem <&> \case
      Just (Led a d) -> (d, a, True )
      _              -> (0, 0, False)

----------
-- ROM --
----------
bios
  :: HiddenClockResetEnable dom
  => Signal dom (Maybe Bus)
  -> Signal dom (BitVector 32)
bios mem = concat4 <$> b3 <*> b2 <*> b1 <*> b0
  where
    b3 = romFilePow2 "_build/bios/bios.rom3" addr
    b2 = romFilePow2 "_build/bios/bios.rom2" addr
    b1 = romFilePow2 "_build/bios/bios.rom1" addr
    b0 = romFilePow2 "_build/bios/bios.rom0" addr
    addr = mem <&> \case
      Just (Rom a) -> a
      _            -> 0

concat4
  :: KnownNat n
  => BitVector n
  -> BitVector n
  -> BitVector n
  -> BitVector n
  -> BitVector (4 * n)
concat4 b3 b2 b1 b0 = b3 ++# b2 ++# b1 ++# b0

--------------
-- Lion SOC --
--------------
{-# NOINLINE lion #-}
<<<<<<< HEAD
lion :: HiddenClockResetEnable dom => Signal dom Bit -> FromSoc dom
lion _{-rxIn-} = FromSoc
  { rgbOut = fromRgb
  , txOut  = pure 1 -- tx
  }
  where
    config = defaultCoreConfig{ pipeConfig = defaultPipeConfig{ startPC = 0x400 } }
    fromBios       = bios      fromBus
    fromRgb        = rgb       fromBus 
--    (tx, fromUart) = uart rxIn fromBus
    fromBus = (busMapIn =<<) <$> fromCore
    fromCore = toMem $ core config $
      busMapOut <$> register (Just (InstrMem 0)) fromCore -- without Just InstrMem 0, yosys fails with bad init values
                <*> fromBios 
--                <*> fromUart

=======
lion :: HiddenClockResetEnable dom => Signal dom Rgb
lion = fromRgb
  where
    config = defaultCoreConfig{ pipeConfig = defaultPipeConfig{ startPC = 0x400 }}
    fromRgb  = rgb  busIn
    fromBios = bios busIn
    busIn = fmap (busMapIn =<<) $ toMem $ core config $
      busMapOut <$> register Nothing busIn
                <*> fromBios
    
>>>>>>> e172feb8
----------------
-- Top Entity --
----------------
{-# NOINLINE topEntity #-}
topEntity 
  :: "uart_rx" ::: Signal Lattice12Mhz Bit
  -> FromSoc Lattice12Mhz
topEntity = withClockResetEnable clk latticeRst enableGen lion
  where
    clk = hf12Mhz (pure True :: Signal System Bool)
                  (pure True :: Signal System Bool)
makeTopEntityWithName 'topEntity "Soc"<|MERGE_RESOLUTION|>--- conflicted
+++ resolved
@@ -16,17 +16,13 @@
 import Ice40.Rgb
 import Ice40.Led
 import Lion.Core
-<<<<<<< HEAD
 import Bus  ( busMapIn, busMapOut, Bus(Rom, Led))
---import Uart ( uart )
+import Uart ( uart )
 
 data FromSoc dom = FromSoc
   { rgbOut :: "led"     ::: Signal dom Rgb
   , txOut  :: "uart_tx" ::: Signal dom Bit
   }
-=======
-import Bus
->>>>>>> e172feb8
 
 ---------
 -- RGB --
@@ -36,12 +32,6 @@
 rgb :: HiddenClock dom => Signal dom (Maybe Bus) -> Signal dom Rgb
 rgb mem = rgbPrim "0b0" "0b111111" "0b111111" "0b111111" (pure 1) (pure 1) r g b
   where
-<<<<<<< HEAD
-=======
-    (wr, addr, en) = unbundle $ mem <&> \case
-      Just (Led a d) -> (d, a, True)
-      _              -> (0, 0, False)
->>>>>>> e172feb8
     (r, g, b, _) = led (pure 1) wr addr en (pure True)
     (wr, addr, en) = unbundle $ mem <&> \case
       Just (Led a d) -> (d, a, True )
@@ -77,35 +67,21 @@
 -- Lion SOC --
 --------------
 {-# NOINLINE lion #-}
-<<<<<<< HEAD
 lion :: HiddenClockResetEnable dom => Signal dom Bit -> FromSoc dom
-lion _{-rxIn-} = FromSoc
+lion rxIn = FromSoc
   { rgbOut = fromRgb
   , txOut  = pure 1 -- tx
   }
   where
     config = defaultCoreConfig{ pipeConfig = defaultPipeConfig{ startPC = 0x400 } }
-    fromBios       = bios      fromBus
-    fromRgb        = rgb       fromBus 
---    (tx, fromUart) = uart rxIn fromBus
-    fromBus = (busMapIn =<<) <$> fromCore
-    fromCore = toMem $ core config $
-      busMapOut <$> register (Just (InstrMem 0)) fromCore -- without Just InstrMem 0, yosys fails with bad init values
-                <*> fromBios 
---                <*> fromUart
-
-=======
-lion :: HiddenClockResetEnable dom => Signal dom Rgb
-lion = fromRgb
-  where
-    config = defaultCoreConfig{ pipeConfig = defaultPipeConfig{ startPC = 0x400 }}
-    fromRgb  = rgb  busIn
-    fromBios = bios busIn
+    fromBios       = bios      busIn
+    fromRgb        = rgb       busIn
+    (tx, fromUart) = uart rxIn busIn
     busIn = fmap (busMapIn =<<) $ toMem $ core config $
       busMapOut <$> register Nothing busIn
-                <*> fromBios
-    
->>>>>>> e172feb8
+                <*> fromBios 
+                <*> fromUart
+
 ----------------
 -- Top Entity --
 ----------------
