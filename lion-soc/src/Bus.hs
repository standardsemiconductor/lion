--- conflicted
+++ resolved
@@ -8,10 +8,6 @@
 module Bus where
 
 import Clash.Prelude
-<<<<<<< HEAD
-import Data.Maybe ( fromMaybe )
-=======
->>>>>>> f3aceee2
 import Lion.Core (ToMem(..), MemoryAccess(..))
 
 ---------
@@ -36,9 +32,8 @@
   deriving anyclass NFDataX
 -}
 
-<<<<<<< HEAD
 romMap :: Maybe ToMem -> Unsigned 8
-romMap = unpack . slice d7 d0 . (`shiftR` 2) . fromMaybe 0 . fmap memAddress 
+romMap = unpack . slice d7 d0 . (`shiftR` 2) . maybe 0 memAddress 
 
 data ToLed = ToLed 
   { ledAddress :: BitVector 4 
@@ -47,22 +42,9 @@
   }
   deriving stock (Generic, Show, Eq)
   deriving anyclass NFDataX
-=======
-romMap :: ToMem -> Maybe Bus
-romMap = Just . Rom . wordAddr . memAddress
-  where
-    wordAddr :: BitVector 32 -> Unsigned 8
-    wordAddr a = unpack $ slice d7 d0 $ a `shiftR` 2
-
-uartMap :: ToMem -> Maybe Bus
-uartMap = \case
-  ToMem DataMem _ msk wrM -> Just $ Uart (slice d2 d0 msk) $ slice d7 d0 <$> wrM
-  _ -> Nothing
->>>>>>> f3aceee2
 
 ledMap :: Maybe ToMem -> ToLed
 ledMap = \case
-<<<<<<< HEAD
   Just (ToMem _ 0 $(bitPattern "..11") (Just d)) 
     -> ToLed (slice d11 d8 d) (slice d7 d0 d) True
   _ -> ToLed 0 0 False 
@@ -159,18 +141,3 @@
   InstrMem a     -> a
   DataMem  a _ _ -> a
 -}
-=======
-  ToMem DataMem _ $(bitPattern "..11") (Just d) -> Just $ Led (slice d11 d8 d) (slice d7 d0 d)
-  _ -> Nothing
-
-busMapIn :: ToMem -> Maybe Bus
-busMapIn toMem = case memAddress toMem of
-  $(bitPattern ".....................1..........") -> romMap  toMem -- rom
-  $(bitPattern ".............................1..") -> uartMap toMem -- uart
-  _ -> ledMap toMem
-
-busMapOut :: Maybe Bus -> BitVector 32 -> BitVector 32 -> BitVector 32
-busMapOut busOut fromBios fromUart = case busOut of
-  Just (Rom _) -> fromBios
-  _            -> fromUart
->>>>>>> f3aceee2
