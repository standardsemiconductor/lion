--- conflicted
+++ resolved
@@ -28,11 +28,7 @@
 --   bits 7  - 0 : transmitter buffer -- write only -- writing this byte will reset the transmitter
 
 data ToUart = ToUart
-<<<<<<< HEAD
-  { _fromBus :: B.ToUart
-=======
   { _fromBus :: B.Bus
->>>>>>> 479b92d2
   , _rx      :: Bit
   }
   deriving stock (Generic, Show, Eq)
@@ -57,13 +53,8 @@
 
 -- | Uart state
 data Uart = Uart
-<<<<<<< HEAD
-  { -- _bus'      :: Maybe B.Bus -- ^ delayed bus
---  , -- transmitter state
-=======
   { _bus'     :: B.Bus -- ^ delayed bus
   , -- transmitter state
->>>>>>> 479b92d2
     _txIdx    :: Index 10             -- ^ buffer bit index
   , _txBaud   :: Index 625            -- ^ baud rate counter (19200 @ 12Mhz)
   , _txBuffer :: Maybe (BitVector 10) -- ^ transmitter data buffer
@@ -81,13 +72,8 @@
 -- | Construct a Uart
 mkUart :: Uart
 mkUart = Uart
-<<<<<<< HEAD
-  { -- _bus' = Nothing -- delayed bus input
---  , -- transmitter state
-=======
   { _bus' = B.Rom 0 -- default bus
   , -- transmitter state
->>>>>>> 479b92d2
     _txIdx    = 0
   , _txBaud   = 0
   , _txBuffer = Nothing
@@ -123,13 +109,8 @@
 
 -- | transmit 
 transmit :: RWS ToUart FromUart Uart ()
-<<<<<<< HEAD
-transmit = view fromBus >>= \case -- use bus' >>= \case
-  B.ToUart $(bitPattern "001") (Just wr) -> do -- write send byte
-=======
 transmit = use bus' >>= \case
   B.Uart $(bitPattern "001") (Just wr) -> do -- write send byte
->>>>>>> 479b92d2
     txReset
     txBuffer ?= frame wr
   _ -> do
@@ -152,43 +133,6 @@
 
 receive :: RWS ToUart FromUart Uart ()
 receive = do
-<<<<<<< HEAD
---  rxIn <- view rx
---  use bus' >>= \case
-  view fromBus >>= \case
-    B.ToUart $(bitPattern "010") Nothing -> do -- read recv byte
-      scribe toCore . First . Just =<< uses rxBuffer ((`shiftL` 8).zeroExtend.v2bv)
-      rxReset
-    _ -> do
---      rxIn <- use rx'
-      rxIn <- view rx
-      use rxFsm >>= \case
-        RxIdle -> 
-          when (rxIn == low) $ do
-            rxBaud %= increment
-            rxFsm  %= increment
-        RxStart -> do
-          ctr <- rxBaud <<%= increment
-          let baudHalf = maxBound `shiftR` 1
-          when (ctr == baudHalf) $ do 
---            rxIdx .= 0
-            rxBaud .= 0
---            rxBuffer .= repeat 0
-            if rxIn == low
-              then rxFsm %= increment
-              else rxReset
-        RxRecv -> do
-          ctr <- rxBaud <<%= increment
-          when (ctr == maxBound) $ do
-            idx <- rxIdx <<%= increment
-            rxBuffer %= (rxIn +>>)
-            when (idx == maxBound) $ 
-              rxFsm %= increment
-        RxStop -> do
-          ctr <- rxBaud <<%= increment
-          when (ctr == maxBound) $ do
-            rxStatus .= Full
-=======
   rxIn <- view rx
   use bus' >>= \case
     B.Uart $(bitPattern "010") Nothing -> do -- read recv byte
@@ -213,7 +157,6 @@
           idx <- rxIdx <<%= increment
           rxBuffer %= (rxIn +>>)
           when (idx == maxBound) $ 
->>>>>>> 479b92d2
             rxFsm %= increment
 
 rxReset :: MonadState Uart m => m ()
@@ -225,14 +168,8 @@
 
 uartM :: RWS ToUart FromUart Uart () -- ^ uart monadic action
 uartM = do
-<<<<<<< HEAD
-  view fromBus >>= \case
---  use bus' >>= \case
-    B.ToUart $(bitPattern "100") Nothing -> do  -- read status byte
-=======
   use bus' >>= \case
     B.Uart $(bitPattern "100") Nothing -> do  -- read status byte
->>>>>>> 479b92d2
       rxS <- uses rxStatus fromStatus
       txS <- uses txBuffer $ boolToBV . isJust 
       let status = (rxS `shiftL` 1) .|. txS
@@ -249,25 +186,14 @@
 
 uart
   :: HiddenClockResetEnable dom 
-<<<<<<< HEAD
-  => Signal dom Bit
-  -> Signal dom B.ToUart          -- ^ soc bus 
-=======
   => Signal dom Bit                    -- ^ uart rx
   -> Signal dom B.Bus                  -- ^ soc bus 
->>>>>>> 479b92d2
   -> Unbundled dom (Bit, BitVector 32) -- ^ (uart tx, toCore)
 uart rxIn bus = (txOut, uartOut)
   where
     uartOut = fromMaybe 0 . getFirst . _toCore  <$> fromUart
-<<<<<<< HEAD
-    txOut = register 1 $ register 1 $ unTx . _tx <$> fromUart
-    fromUart = mealy uartMealy mkUart $ ToUart <$> bus <*> rxIn'
-    rxIn' = register 1 $ register 1 rxIn
-=======
     txOut = unTx . _tx <$> fromUart
     fromUart = mealy uartMealy mkUart $ ToUart <$> bus <*> rxIn
->>>>>>> 479b92d2
 
 -------------
 -- Utility --
