--- conflicted
+++ resolved
@@ -1,13 +1,7 @@
 # led
 set_io led_blue  41
 set_io led_green 40
-<<<<<<< HEAD
 set_io led_red   39
 
 set_io uart_tx 17
 set_io uart_rx 15
-
-set_io clk 35
-=======
-set_io led_red  39
->>>>>>> ebe34621
