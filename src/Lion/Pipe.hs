--- conflicted
+++ resolved
@@ -303,12 +303,6 @@
 --          scribeAlu Add rs1Data imm -- compute jump address with alu
           meIR ?= MeJump Jalr rd (rs1Data + imm) pc4
     ExBranch op imm -> do
-<<<<<<< HEAD
-      let isBranch = branch op rs1Data rs2Data
-      when isBranch $ control.exBranching .= True
---      scribeAlu Add pc imm -- compute branch address with alu
-      meIR ?= MeBranch isBranch (pc + imm) pc4
-=======
       scribeAlu Add pc imm -- compute branch address with alu
       isBranch <- control.exBranching <.= branch op rs1Data rs2Data
       if isBranch
@@ -316,7 +310,6 @@
         else do
           meRvfi.rvfiTrap ||= isMisaligned pc4
           meIR ?= MeNop
->>>>>>> 4bdbd2d4
     ExStore op imm -> do
       let addr = rs1Data + imm            -- unaligned
           addr' = addr .&. complement 0x3 -- aligned
