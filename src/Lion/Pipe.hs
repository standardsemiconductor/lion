--- conflicted
+++ resolved
@@ -50,39 +50,6 @@
   , memByteMask :: BitVector 4          -- ^ memory byte mask
   , memWrite    :: Maybe (BitVector 32) -- ^ read=Nothing write=Just wr
   }
-<<<<<<< HEAD
-  deriving stock (Generic, Show, Eq)
-  deriving anyclass NFDataX
-
--- | Construct instruction memory access
-instrMem :: BitVector 32 -> ToMem
-instrMem addr = ToMem
-  { memAccess   = InstrMem
-  , memAddress  = addr
-  , memByteMask = 0xF
-  , memWrite    = Nothing
-  }
-
--- | Construct data memory access
-dataMem :: BitVector 32 -> BitVector 4 -> Maybe (BitVector 32) -> ToMem
-dataMem addr mask wrM = ToMem
-  { memAccess   = DataMem
-  , memAddress  = addr
-  , memByteMask = mask
-  , memWrite    = wrM
-  }
-
-{-
-data ToMem = InstrMem         -- ^ instruction read
-               (BitVector 32) -- ^ instruction address
-           | DataMem                  -- ^ data access
-               (BitVector 32)         -- ^ data address
-               (BitVector 4)          -- ^ data byte mask
-               (Maybe (BitVector 32)) -- ^ read=Nothing write=(Just wr)
-  deriving stock (Generic, Show, Eq)
-  deriving anyclass NFDataX
--}
-=======
   deriving stock (Generic, Show, Eq)
   deriving anyclass NFDataX
 
@@ -110,7 +77,6 @@
   , memWrite    = wrM
   }
 
->>>>>>> f3aceee2
 -- | Pipeline outputs
 data FromPipe = FromPipe
   { _toMem       :: First ToMem
