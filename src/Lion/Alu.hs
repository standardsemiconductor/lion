--- conflicted
+++ resolved
@@ -1,11 +1,7 @@
 {-| 
 Module      : Lion.Alu
 Description : Lion arithmetic logic unit
-<<<<<<< HEAD
-Copyright   : (c) David Cox
-=======
 Copyright   : (c) David Cox, 2021-2024
->>>>>>> ae03d4f1
 License     : BSD-3-Clause
 Maintainer  : standardsemiconductor@gmail.com
 
