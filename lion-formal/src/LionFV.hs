{-|
Module      : LionFV
Description : Lion Formal Verification
Copyright   : (c) David Cox, 2021
License     : BSD-3-Clause
Maintainer  : standardsemiconductor@gmail.com
-}

module LionFV where

import Clash.Prelude
import Clash.Annotations.TH
import Data.Maybe           ( fromMaybe, isJust )
import Lion.Core            (core, defaultCoreConfig, FromCore(..)
                            , ToMem(..), MemoryAccess(InstrMem) )
import Lion.Rvfi            ( Rvfi )

lionFV
  :: HiddenClockResetEnable dom
  => Signal dom (BitVector 32)   -- ^ mem_rdata
  -> ( Signal dom Bool           -- mem_valid
     , Signal dom Bool           -- mem_instr
     , Signal dom (BitVector 32) -- mem_addr
     , Signal dom (BitVector 32) -- mem_wdata
     , Signal dom (BitVector 4)  -- mem_wstrb
     , Signal dom Rvfi           -- rvfi
     )
lionFV memRData = 
  ( memValid
  , memInstr
  , memAddr
  , memWData
  , memWStrb
  , toRvfi fromCore
  )
  where
    fromCore = core defaultCoreConfig memRData
    memValid = isJust <$> toMem fromCore
<<<<<<< HEAD
    memInstr = fromMaybe False . fmap isInstr <$> toMem fromCore
    memAddr  = maybe 0 memAddress <$> toMem fromCore
    memWData = fromMaybe 0 . (memWrite =<<) <$> toMem fromCore
    memWStrb = fromMaybe 0 . fmap memByteMask <$> toMem fromCore
=======
    memInstr = maybe False isInstr <$> toMem fromCore
    memAddr  = maybe 0 memAddress <$> toMem fromCore
    memWData = fromMaybe 0 . (memWrite =<<) <$> toMem fromCore
    memWStrb = maybe 0 memByteMask <$> toMem fromCore
>>>>>>> f3aceee2

isInstr :: ToMem -> Bool
isInstr = (== InstrMem) . memAccess

{-# NOINLINE topEntity #-}
topEntity
  :: "clock"     ::: Clock System
  -> "reset"     ::: Reset System
  -> "mem_rdata" ::: Signal System (BitVector 32)
  -> ( "mem_valid" ::: Signal System Bool
     , "mem_instr" ::: Signal System Bool
     , "mem_addr"  ::: Signal System (BitVector 32)
     , "mem_wdata" ::: Signal System (BitVector 32)
     , "mem_wstrb" ::: Signal System (BitVector 4)
     , "rvfi"      ::: Signal System Rvfi
     )
topEntity clk rst = exposeClockResetEnable lionFV clk rst enableGen
makeTopEntityWithName 'topEntity "LionFV"<|MERGE_RESOLUTION|>--- conflicted
+++ resolved
@@ -36,17 +36,10 @@
   where
     fromCore = core defaultCoreConfig memRData
     memValid = isJust <$> toMem fromCore
-<<<<<<< HEAD
-    memInstr = fromMaybe False . fmap isInstr <$> toMem fromCore
-    memAddr  = maybe 0 memAddress <$> toMem fromCore
-    memWData = fromMaybe 0 . (memWrite =<<) <$> toMem fromCore
-    memWStrb = fromMaybe 0 . fmap memByteMask <$> toMem fromCore
-=======
     memInstr = maybe False isInstr <$> toMem fromCore
     memAddr  = maybe 0 memAddress <$> toMem fromCore
     memWData = fromMaybe 0 . (memWrite =<<) <$> toMem fromCore
     memWStrb = maybe 0 memByteMask <$> toMem fromCore
->>>>>>> f3aceee2
 
 isInstr :: ToMem -> Bool
 isInstr = (== InstrMem) . memAccess
